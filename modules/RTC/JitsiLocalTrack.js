/* global __filename, Promise */
var CameraFacingMode = require('../../service/RTC/CameraFacingMode');
var JitsiTrack = require("./JitsiTrack");
import JitsiTrackError from "../../JitsiTrackError";
import * as JitsiTrackErrors from "../../JitsiTrackErrors";
import * as JitsiTrackEvents from "../../JitsiTrackEvents";
var logger = require("jitsi-meet-logger").getLogger(__filename);
var MediaType = require('../../service/RTC/MediaType');
var RTCBrowserType = require("./RTCBrowserType");
var RTCEvents = require("../../service/RTC/RTCEvents");
var RTCUtils = require("./RTCUtils");
var Statistics = require("../statistics/statistics");
var VideoType = require('../../service/RTC/VideoType');
<<<<<<< HEAD
var CameraFacingMode = require('../../service/RTC/CameraFacingMode');
var Statistics = require("../statistics/statistics");
=======
>>>>>>> 3e324e84

/**
 * Represents a single media track(either audio or video).
 * One <tt>JitsiLocalTrack</tt> corresponds to one WebRTC MediaStreamTrack.
 * @param stream WebRTC MediaStream, parent of the track
 * @param track underlying WebRTC MediaStreamTrack for new JitsiRemoteTrack
 * @param mediaType the MediaType of the JitsiRemoteTrack
 * @param videoType the VideoType of the JitsiRemoteTrack
 * @param resolution the video resoultion if it's a video track
 * @param deviceId the ID of the local device for this track
 * @param facingMode the camera facing mode used in getUserMedia call
 * @constructor
 */
function JitsiLocalTrack(stream, track, mediaType, videoType, resolution,
                         deviceId, facingMode) {
    var self = this;

    JitsiTrack.call(this,
        null /* RTC */, stream, track,
        function () {
            if(!this.dontFireRemoveEvent)
                this.eventEmitter.emit(
                    JitsiTrackEvents.LOCAL_TRACK_STOPPED);
            this.dontFireRemoveEvent = false;
        }.bind(this) /* inactiveHandler */,
        mediaType, videoType, null /* ssrc */);
    this.dontFireRemoveEvent = false;
    this.resolution = resolution;
    this.deviceId = deviceId;
    this.startMuted = false;
    this.initialMSID = this.getMSID();
    this.inMuteOrUnmuteProgress = false;

    /**
     * The facing mode of the camera from which this JitsiLocalTrack instance
     * was obtained.
     */
    this._facingMode = facingMode;

    // Currently there is no way to know the MediaStreamTrack ended due to to
    // device disconnect in Firefox through e.g. "readyState" property. Instead
    // we will compare current track's label with device labels from
    // enumerateDevices() list.
    this._trackEnded = false;

    /**
     * The value of bytes sent received from the statistics module.
     */
    this._bytesSent = null;

    /**
     * Used only for detection of audio problems. We want to check only once
     * whether the track is sending bytes ot not. This flag is set to false
     * after the check.
     */
    this._testByteSent = true;

    // Currently there is no way to determine with what device track was
    // created (until getConstraints() support), however we can associate tracks
    // with real devices obtained from enumerateDevices() call as soon as it's
    // called.
    this._realDeviceId = this.deviceId === '' ? undefined : this.deviceId;

    /**
     * Indicates that we have called RTCUtils.stopMediaStream for the
     * MediaStream related to this JitsiTrack object.
     */
    this.stopStreamInProgress = false;

    /**
     * On mute event we are waiting for 3s to check if the stream is going to
     * be still muted before firing the event for camera issue detected
     * (NO_DATA_FROM_SOURCE).
     */
    this._noDataFromSourceTimeout = null;

    this._onDeviceListChanged = function (devices) {
        self._setRealDeviceIdFromDeviceList(devices);

        // Mark track as ended for those browsers that do not support
        // "readyState" property. We do not touch tracks created with default
        // device ID "".
        if (typeof self.getTrack().readyState === 'undefined'
            && typeof self._realDeviceId !== 'undefined'
            && !devices.find(function (d) {
                return d.deviceId === self._realDeviceId;
            })) {
            self._trackEnded = true;
        }
    };

    // Subscribe each created local audio track to
    // RTCEvents.AUDIO_OUTPUT_DEVICE_CHANGED event. This is different from
    // handling this event for remote tracks (which are handled in RTC.js),
    // because there might be local tracks not attached to a conference.
    if (this.isAudioTrack() && RTCUtils.isDeviceChangeAvailable('output')) {
        this._onAudioOutputDeviceChanged = this.setAudioOutput.bind(this);

        RTCUtils.addListener(RTCEvents.AUDIO_OUTPUT_DEVICE_CHANGED,
            this._onAudioOutputDeviceChanged);
    }

    RTCUtils.addListener(RTCEvents.DEVICE_LIST_CHANGED,
        this._onDeviceListChanged);

    this._initNoDataFromSourceHandlers();
}

JitsiLocalTrack.prototype = Object.create(JitsiTrack.prototype);
JitsiLocalTrack.prototype.constructor = JitsiLocalTrack;

/**
 * Returns if associated MediaStreamTrack is in the 'ended' state
 * @returns {boolean}
 */
JitsiLocalTrack.prototype.isEnded = function () {
    return  this.getTrack().readyState === 'ended' || this._trackEnded;
};

/**
 * Sets handlers to the MediaStreamTrack object that will detect camera issues.
 */
JitsiLocalTrack.prototype._initNoDataFromSourceHandlers = function () {
    if(this.isVideoTrack() && this.videoType === VideoType.CAMERA) {
        let _onNoDataFromSourceError
            = this._onNoDataFromSourceError.bind(this);
        this._setHandler("track_mute", () => {
            if(this._checkForCameraIssues()) {
                let now = window.performance.now();
<<<<<<< HEAD
                this._noDataFromSourceTimeout = setTimeout(
                    _onNoDataFromSourceError, 3000);
                this._setHandler("track_unmute", () => {
                    this._clearNoDataFromSourceMuteResources();
                    Statistics.sendEventToAll(this.getType() + ".track_unmute",
                        window.performance.now() - now);
=======
                this._noDataFromSourceTimeout
                    = setTimeout(_onNoDataFromSourceError, 3000);
                this._setHandler("track_unmute", () => {
                    this._clearNoDataFromSourceMuteResources();
                    Statistics.sendEventToAll(
                            this.getType() + ".track_unmute",
                            window.performance.now() - now);
>>>>>>> 3e324e84
                });
            }
        });
        this._setHandler("track_ended", _onNoDataFromSourceError);
    }
};

/**
 * Clears all timeouts and handlers set on MediaStreamTrack mute event.
 * FIXME: Change the name of the method with better one.
 */
JitsiLocalTrack.prototype._clearNoDataFromSourceMuteResources = function () {
    if(this._noDataFromSourceTimeout) {
        clearTimeout(this._noDataFromSourceTimeout);
        this._noDataFromSourceTimeout = null;
    }
    this._setHandler("track_unmute", undefined);
}

/**
 * Called when potential camera issue is detected. Clears the handlers and
 * timeouts set on MediaStreamTrack muted event. Verifies that the camera
 * issue persists and fires NO_DATA_FROM_SOURCE event.
 */
JitsiLocalTrack.prototype._onNoDataFromSourceError = function () {
    this._clearNoDataFromSourceMuteResources();
    if(this._checkForCameraIssues())
        this._fireNoDataFromSourceEvent();
}

/**
 * Fires JitsiTrackEvents.NO_DATA_FROM_SOURCE and logs it to analytics and
 * callstats.
 */
JitsiLocalTrack.prototype._fireNoDataFromSourceEvent = function () {
    this.eventEmitter.emit(JitsiTrackEvents.NO_DATA_FROM_SOURCE);
    Statistics.sendEventToAll(this.getType() + ".no_data_from_source");
}

/**
 * Sets real device ID by comparing track information with device information.
 * This is temporary solution until getConstraints() method will be implemented
 * in browsers.
 * @param {MediaDeviceInfo[]} devices - list of devices obtained from
 *  enumerateDevices() call
 */
JitsiLocalTrack.prototype._setRealDeviceIdFromDeviceList = function (devices) {
    var track = this.getTrack(),
        device = devices.find(function (d) {
            return d.kind === track.kind + 'input' && d.label === track.label;
        });

    if (device) {
        this._realDeviceId = device.deviceId;
    }
};

/**
 * Mutes the track. Will reject the Promise if there is mute/unmute operation
 * in progress.
 * @returns {Promise}
 */
JitsiLocalTrack.prototype.mute = function () {
    return createMuteUnmutePromise(this, true);
};

/**
 * Unmutes the track. Will reject the Promise if there is mute/unmute operation
 * in progress.
 * @returns {Promise}
 */
JitsiLocalTrack.prototype.unmute = function () {
    return createMuteUnmutePromise(this, false);
};

/**
 * Creates Promise for mute/unmute operation.
 *
 * @param {JitsiLocalTrack} track - The track that will be muted/unmuted.
 * @param {boolean} mute - Whether to mute or unmute the track.
 * @returns {Promise}
 */
function createMuteUnmutePromise(track, mute) {
    if (track.inMuteOrUnmuteProgress) {
        return Promise.reject(
            new JitsiTrackError(JitsiTrackErrors.TRACK_MUTE_UNMUTE_IN_PROGRESS)
        );
    }

    track.inMuteOrUnmuteProgress = true;

    return track._setMute(mute)
        .then(function() {
            track.inMuteOrUnmuteProgress = false;
        })
        .catch(function(status) {
            track.inMuteOrUnmuteProgress = false;
            throw status;
        });
}

/**
 * Mutes / unmutes the track.
 *
 * @param {boolean} mute - If true the track will be muted. Otherwise the track
 * will be unmuted.
 * @private
 * @returns {Promise}
 */
JitsiLocalTrack.prototype._setMute = function (mute) {
    if (this.isMuted() === mute) {
        return Promise.resolve();
    }

    var promise = Promise.resolve();
    var self = this;

    // Local track can be used out of conference, so we need to handle that
    // case and mark that track should start muted or not when added to
    // conference.
    if(!this.conference || !this.conference.room) {
        this.startMuted = mute;
    }

    this.dontFireRemoveEvent = false;

    // FIXME FF does not support 'removeStream' method used to mute
    if (window.location.protocol !== "https:" ||
        this.isAudioTrack() ||
        this.videoType === VideoType.DESKTOP ||
        RTCBrowserType.isFirefox()) {
        if(this.track)
            this.track.enabled = !mute;
    } else {
        if(mute) {
            this.dontFireRemoveEvent = true;
            promise = new Promise( (resolve, reject) => {
                this._removeStreamFromConferenceAsMute(() => {
                    //FIXME: Maybe here we should set the SRC for the containers
                    // to something
                    this._stopMediaStream();
                    this._setStream(null);
                    resolve();
                }, (err) => {
                    reject(err);
                });
            });
        } else {
            // This path is only for camera.
            var streamOptions = {
                cameraDeviceId: this.getDeviceId(),
                devices: [ MediaType.VIDEO ],
                facingMode: this.getCameraFacingMode(),
                resolution: this.resolution
            };

            promise = RTCUtils.obtainAudioAndVideoPermissions(streamOptions)
                .then(function (streamsInfo) {
                    var mediaType = self.getType();
                    var streamInfo = streamsInfo.find(function(info) {
                        return info.mediaType === mediaType;
                    });

                    if(!streamInfo) {
                        throw new JitsiTrackError(
                            JitsiTrackErrors.TRACK_NO_STREAM_FOUND);
                    }else {
                        self._setStream(streamInfo.stream);
                        self.track = streamInfo.track;
                        // This is not good when video type changes after
                        // unmute, but let's not crash here
                        if (self.videoType !== streamInfo.videoType) {
                            logger.warn(
                                "Video type has changed after unmute!",
                                self.videoType, streamInfo.videoType);
                            self.videoType = streamInfo.videoType;
                        }
                    }

                    self.containers = self.containers.map(function(cont) {
                        return RTCUtils.attachMediaStream(cont, self.stream);
                    });

                   return self._addStreamToConferenceAsUnmute();
                });
        }
    }

    return promise
        .then(function() {
            return self._sendMuteStatus(mute);
        })
        .then(function() {
            self.eventEmitter.emit(JitsiTrackEvents.TRACK_MUTE_CHANGED, this);
        });
};

/**
 * Adds stream to conference and marks it as "unmute" operation.
 *
 * @private
 * @returns {Promise}
 */
JitsiLocalTrack.prototype._addStreamToConferenceAsUnmute = function () {
    if (!this.conference || !this.conference.room) {
        return Promise.resolve();
    }

    var self = this;

    return new Promise(function(resolve, reject) {
        self.conference.room.addStream(
            self.stream,
            resolve,
            reject,
            {
                mtype: self.type,
                type: "unmute",
                ssrc: self.ssrc,
                msid: self.getMSID()
            });
    });
};

/**
 * Removes stream from conference and marks it as "mute" operation.
 * @param {Function} successCallback will be called on success
 * @param {Function} errorCallback will be called on error
 * @private
 */
JitsiLocalTrack.prototype._removeStreamFromConferenceAsMute =
function (successCallback, errorCallback) {
    if (!this.conference || !this.conference.room) {
        successCallback();
        return;
    }

    this.conference.room.removeStream(
        this.stream,
        successCallback,
        errorCallback,
        {
            mtype: this.type,
            type: "mute",
            ssrc: this.ssrc
        });
};

/**
 * Sends mute status for a track to conference if any.
 *
 * @param {boolean} mute - If track is muted.
 * @private
 * @returns {Promise}
 */
JitsiLocalTrack.prototype._sendMuteStatus = function(mute) {
    if (!this.conference || !this.conference.room) {
        return Promise.resolve();
    }

    var self = this;

    return new Promise(function(resolve) {
        self.conference.room[
            self.isAudioTrack()
                ? 'setAudioMute'
                : 'setVideoMute'](mute, resolve);
    });
};

/**
 * @inheritdoc
 *
 * Stops sending the media track. And removes it from the HTML.
 * NOTE: Works for local tracks only.
 *
 * @extends JitsiTrack#dispose
 * @returns {Promise}
 */
JitsiLocalTrack.prototype.dispose = function () {
    var self = this;
    var promise = Promise.resolve();

    if (this.conference){
        promise = this.conference.removeTrack(this);
    }

    if (this.stream) {
        this._stopMediaStream();
        this.detach();
    }

    RTCUtils.removeListener(RTCEvents.DEVICE_LIST_CHANGED,
        this._onDeviceListChanged);

    if (this._onAudioOutputDeviceChanged) {
        RTCUtils.removeListener(RTCEvents.AUDIO_OUTPUT_DEVICE_CHANGED,
            this._onAudioOutputDeviceChanged);
    }

    return promise
        .then(function() {
            return JitsiTrack.prototype.dispose.call(self); // super.dispose();
        });
};

/**
 * Returns <tt>true</tt> - if the stream is muted
 * and <tt>false</tt> otherwise.
 * @returns {boolean} <tt>true</tt> - if the stream is muted
 * and <tt>false</tt> otherwise.
 */
JitsiLocalTrack.prototype.isMuted = function () {
    // this.stream will be null when we mute local video on Chrome
    if (!this.stream)
        return true;
    if (this.isVideoTrack() && !this.isActive()) {
        return true;
    } else {
        return !this.track || !this.track.enabled;
    }
};

/**
 * Updates the SSRC associated with the MediaStream in JitsiLocalTrack object.
 * @ssrc the new ssrc
 */
JitsiLocalTrack.prototype._setSSRC = function (ssrc) {
    this.ssrc = ssrc;
};


/**
 * Sets the JitsiConference object associated with the track. This is temp
 * solution.
 * @param conference the JitsiConference object
 */
JitsiLocalTrack.prototype._setConference = function(conference) {
    this.conference = conference;

    // We want to keep up with postponed events which should have been fired
    // on "attach" call, but for local track we not always have the conference
    // before attaching. However this may result in duplicated events if they
    // have been triggered on "attach" already.
    for(var i = 0; i < this.containers.length; i++)
    {
        this._maybeFireTrackAttached(this.containers[i]);
    }
};

/**
 * Gets the SSRC of this local track if it's available already or <tt>null</tt>
 * otherwise. That's because we don't know the SSRC until local description is
 * created.
 * In case of video and simulcast returns the the primarySSRC.
 * @returns {string} or {null}
 */
JitsiLocalTrack.prototype.getSSRC = function () {
    if(this.ssrc && this.ssrc.groups && this.ssrc.groups.length)
        return this.ssrc.groups[0].primarySSRC;
    else if(this.ssrc && this.ssrc.ssrcs && this.ssrc.ssrcs.length)
        return this.ssrc.ssrcs[0];
    else
        return null;
};

/**
 * Returns <tt>true</tt>.
 * @returns {boolean} <tt>true</tt>
 */
JitsiLocalTrack.prototype.isLocal = function () {
    return true;
};

/**
 * Returns device id associated with track.
 * @returns {string}
 */
JitsiLocalTrack.prototype.getDeviceId = function () {
    return this._realDeviceId || this.deviceId;
};

/**
 * Sets the value of bytes sent statistic.
 * @param bytesSent {intiger} the new value
 * NOTE: used only for audio tracks to detect audio issues.
 */
JitsiLocalTrack.prototype._setByteSent = function (bytesSent) {
    this._bytesSent = bytesSent;
    if(this._testByteSent) {
        setTimeout(function () {
            if(this._bytesSent <= 0){
                //we are not receiving anything from the microphone
                this._fireNoDataFromSourceEvent();
            }
        }.bind(this), 3000);
        this._testByteSent = false;
    }
}

/**
 * Returns facing mode for video track from camera. For other cases (e.g. audio
 * track or 'desktop' video track) returns undefined.
 *
 * @returns {CameraFacingMode|undefined}
 */
JitsiLocalTrack.prototype.getCameraFacingMode = function () {
    if (this.isVideoTrack() && this.videoType === VideoType.CAMERA) {
        // MediaStreamTrack#getSettings() is not implemented in many browsers,
        // so we need feature checking here. Progress on the respective
        // browser's implementation can be tracked at
        // https://bugs.chromium.org/p/webrtc/issues/detail?id=2481 for Chromium
        // and https://bugzilla.mozilla.org/show_bug.cgi?id=1213517 for Firefox.
        // Even if a browser implements getSettings() already, it might still
        // not return anything for 'facingMode'.
        var trackSettings;

        try {
            trackSettings = this.track.getSettings();
        } catch (e) {
            // XXX React-native-webrtc, for example, defines
            // MediaStreamTrack#getSettings() but the implementation throws a
            // "Not implemented" Error.
        }
        if (trackSettings && 'facingMode' in trackSettings) {
            return trackSettings.facingMode;
        }

        if (typeof this._facingMode !== 'undefined') {
            return this._facingMode;
        }

        // In most cases we are showing a webcam. So if we've gotten here, it
        // should be relatively safe to assume that we are probably showing
        // the user-facing camera.
        return CameraFacingMode.USER;
    }

    return undefined;
};

/**
 * Stops the associated MediaStream.
 */
JitsiLocalTrack.prototype._stopMediaStream = function () {
    this.stopStreamInProgress = true;
    RTCUtils.stopMediaStream(this.stream);
    this.stopStreamInProgress = false;
}

/**
 * Detects camera issues on ended and mute events from MediaStreamTrack.
 * @returns {boolean} true if an issue is detected and false otherwise
 */
JitsiLocalTrack.prototype._checkForCameraIssues = function () {
    if(!this.isVideoTrack() || this.stopStreamInProgress ||
        this.videoType === VideoType.DESKTOP)
        return false;

    return !this._isReceivingData();
}

/**
 * Checks whether the attached MediaStream is reveiving data from source or
 * not. If the stream property is null(because of mute or another reason) this
 * method will return false.
 * NOTE: This method doesn't indicate problem with the streams directly.
 * For example in case of video mute the method will return false or if the
 * user has disposed the track.
 * @returns {boolean} true if the stream is receiving data and false otherwise.
 */
JitsiLocalTrack.prototype._isReceivingData = function () {
    if(!this.stream)
        return false;
    // In older version of the spec there is no muted property and
    // readyState can have value muted. In the latest versions
    // readyState can have values "live" and "ended" and there is
    // muted boolean property. If the stream is muted that means that
    // we aren't receiving any data from the source. We want to notify
    // the users for error if the stream is muted or ended on it's
    // creation.
    return this.stream.getTracks().some(track =>
        ((!("readyState" in track) || track.readyState === "live")
            && (!("muted" in track) || track.muted === false)));
}

module.exports = JitsiLocalTrack;<|MERGE_RESOLUTION|>--- conflicted
+++ resolved
@@ -11,11 +11,6 @@
 var RTCUtils = require("./RTCUtils");
 var Statistics = require("../statistics/statistics");
 var VideoType = require('../../service/RTC/VideoType');
-<<<<<<< HEAD
-var CameraFacingMode = require('../../service/RTC/CameraFacingMode');
-var Statistics = require("../statistics/statistics");
-=======
->>>>>>> 3e324e84
 
 /**
  * Represents a single media track(either audio or video).
@@ -145,14 +140,6 @@
         this._setHandler("track_mute", () => {
             if(this._checkForCameraIssues()) {
                 let now = window.performance.now();
-<<<<<<< HEAD
-                this._noDataFromSourceTimeout = setTimeout(
-                    _onNoDataFromSourceError, 3000);
-                this._setHandler("track_unmute", () => {
-                    this._clearNoDataFromSourceMuteResources();
-                    Statistics.sendEventToAll(this.getType() + ".track_unmute",
-                        window.performance.now() - now);
-=======
                 this._noDataFromSourceTimeout
                     = setTimeout(_onNoDataFromSourceError, 3000);
                 this._setHandler("track_unmute", () => {
@@ -160,7 +147,6 @@
                     Statistics.sendEventToAll(
                             this.getType() + ".track_unmute",
                             window.performance.now() - now);
->>>>>>> 3e324e84
                 });
             }
         });
